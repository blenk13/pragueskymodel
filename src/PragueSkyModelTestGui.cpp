// Copyright 2022 Charles University
// SPDX-License-Identifier: Apache-2.0

// For saving the result to an EXR file.
#pragma warning(push)
#pragma warning(disable : 26495)
#pragma warning(disable : 26451)
#pragma warning(disable : 6386)
#pragma warning(disable : 6387)
#pragma warning(disable : 6385)
#pragma warning(disable : 6011)
#pragma warning(disable : 6001)
#pragma warning(disable : 4018)
#define TINYEXR_IMPLEMENTATION
#include <tinyexr/tinyexr.h>
#pragma warning(pop)

// For using the sky model.
#include "PragueSkyModelTest.h"

// For GUI.
#include <chrono>
#include <sstream>
#include "imgui.h"
#include "imfilebrowser.h"
#ifdef _WIN32
#include "imgui_impl_win32.h"
#include "imgui_impl_dx11.h"
#include <d3d11.h>
#include <tchar.h>
#else
#include "imgui_impl_sdl.h"
#include "imgui_impl_opengl2.h"
#include <stdio.h>
#include <SDL.h>
#include <SDL_opengl.h>
#endif


/////////////////////////////////////////////////////////////////////////////////////
// GUI helper functions
/////////////////////////////////////////////////////////////////////////////////////

#ifdef _WIN32
static ID3D11Device*           g_pd3dDevice           = NULL;
static ID3D11DeviceContext*    g_pd3dDeviceContext    = NULL;
static IDXGISwapChain*         g_pSwapChain           = NULL;
static ID3D11RenderTargetView* g_mainRenderTargetView = NULL;

void createRenderTarget() {
    ID3D11Texture2D* pBackBuffer;
    g_pSwapChain->GetBuffer(0, IID_PPV_ARGS(&pBackBuffer));
    g_pd3dDevice->CreateRenderTargetView(pBackBuffer, NULL, &g_mainRenderTargetView);
    pBackBuffer->Release();
}

void cleanupRenderTarget() {
    if (g_mainRenderTargetView) {
        g_mainRenderTargetView->Release();
        g_mainRenderTargetView = NULL;
    }
}

bool createDeviceD3D(HWND hWnd) {
    // Setup swap chain
    DXGI_SWAP_CHAIN_DESC sd;
    ZeroMemory(&sd, sizeof(sd));
    sd.BufferCount                        = 2;
    sd.BufferDesc.Width                   = 0;
    sd.BufferDesc.Height                  = 0;
    sd.BufferDesc.Format                  = DXGI_FORMAT_R8G8B8A8_UNORM;
    sd.BufferDesc.RefreshRate.Numerator   = 60;
    sd.BufferDesc.RefreshRate.Denominator = 1;
    sd.Flags                              = DXGI_SWAP_CHAIN_FLAG_ALLOW_MODE_SWITCH;
    sd.BufferUsage                        = DXGI_USAGE_RENDER_TARGET_OUTPUT;
    sd.OutputWindow                       = hWnd;
    sd.SampleDesc.Count                   = 1;
    sd.SampleDesc.Quality                 = 0;
    sd.Windowed                           = TRUE;
    sd.SwapEffect                         = DXGI_SWAP_EFFECT_DISCARD;

    UINT createDeviceFlags = 0;
    // createDeviceFlags |= D3D11_CREATE_DEVICE_DEBUG;
    D3D_FEATURE_LEVEL       featureLevel;
    const D3D_FEATURE_LEVEL featureLevelArray[2] = {
        D3D_FEATURE_LEVEL_11_0,
        D3D_FEATURE_LEVEL_10_0,
    };
    if (D3D11CreateDeviceAndSwapChain(NULL,
                                      D3D_DRIVER_TYPE_HARDWARE,
                                      NULL,
                                      createDeviceFlags,
                                      featureLevelArray,
                                      2,
                                      D3D11_SDK_VERSION,
                                      &sd,
                                      &g_pSwapChain,
                                      &g_pd3dDevice,
                                      &featureLevel,
                                      &g_pd3dDeviceContext) != S_OK)
        return false;

    createRenderTarget();

    return true;
}

void cleanupDeviceD3D() {
    cleanupRenderTarget();
    if (g_pSwapChain) {
        g_pSwapChain->Release();
        g_pSwapChain = NULL;
    }
    if (g_pd3dDeviceContext) {
        g_pd3dDeviceContext->Release();
        g_pd3dDeviceContext = NULL;
    }
    if (g_pd3dDevice) {
        g_pd3dDevice->Release();
        g_pd3dDevice = NULL;
    }
}

// Forward declare message handler from imgui_impl_win32.cpp
extern IMGUI_IMPL_API LRESULT ImGui_ImplWin32_WndProcHandler(HWND   hWnd,
                                                             UINT   msg,
                                                             WPARAM wParam,
                                                             LPARAM lParam);

// Win32 message handler
LRESULT WINAPI WndProc(HWND hWnd, UINT msg, WPARAM wParam, LPARAM lParam) {
    if (ImGui_ImplWin32_WndProcHandler(hWnd, msg, wParam, lParam))
        return true;

    switch (msg) {
    case WM_SIZE:
        if (g_pd3dDevice != NULL && wParam != SIZE_MINIMIZED) {
            cleanupRenderTarget();
            g_pSwapChain->ResizeBuffers(0,
                                        (UINT)LOWORD(lParam),
                                        (UINT)HIWORD(lParam),
                                        DXGI_FORMAT_UNKNOWN,
                                        0);
            createRenderTarget();
        }
        return 0;
    case WM_SYSCOMMAND:
        if ((wParam & 0xfff0) == SC_KEYMENU) // Disable ALT application menu
            return 0;
        break;
    case WM_DESTROY:
        ::PostQuitMessage(0);
        return 0;
    }
    return ::DefWindowProc(hWnd, msg, wParam, lParam);
}
#endif

unsigned char pixToTex(const float pixel, const float mult) {
    const float noGamma = std::pow(pixel * mult, 1.f / 2.2f);
    return (unsigned char)(std::floor(std::clamp(noGamma * 255.f, 0.f, 255.f)));
}

void convertToTexture(const std::vector<float>& image,
                      const int                 resolution,
                      const float               exposure,
                      const bool                mono,
                      void**                    texture) {
    // Apply exposure and convert float RGB to byte RGBA
    std::vector<unsigned char> rawData;
    rawData.resize(size_t(resolution) * resolution * 4);
    const float expMult = std::pow(2.f, exposure);
    for (int x = 0; x < resolution; x++) {
        for (int y = 0; y < resolution; y++) {
            if (mono) {
                rawData[(size_t(x) * resolution + y) * 4] = rawData[(size_t(x) * resolution + y) * 4 + 1] =
                    rawData[(size_t(x) * resolution + y) * 4 + 2] =
                        pixToTex(image[size_t(x) * resolution + y], expMult);
            } else {
                rawData[(size_t(x) * resolution + y) * 4] =
                    pixToTex(image[(size_t(x) * resolution + y) * 3], expMult);
                rawData[(size_t(x) * resolution + y) * 4 + 1] =
                    pixToTex(image[(size_t(x) * resolution + y) * 3 + 1], expMult);
                rawData[(size_t(x) * resolution + y) * 4 + 2] =
                    pixToTex(image[(size_t(x) * resolution + y) * 3 + 2], expMult);
            }
            rawData[(size_t(x) * resolution + y) * 4 + 3] = 255;
        }
    }

#ifdef _WIN32
    // Create texture
    D3D11_TEXTURE2D_DESC desc;
    ZeroMemory(&desc, sizeof(desc));
    desc.Width            = resolution;
    desc.Height           = resolution;
    desc.MipLevels        = 1;
    desc.ArraySize        = 1;
    desc.Format           = DXGI_FORMAT_R8G8B8A8_UNORM;
    desc.SampleDesc.Count = 1;
    desc.Usage            = D3D11_USAGE_DEFAULT;
    desc.BindFlags        = D3D11_BIND_SHADER_RESOURCE;
    desc.CPUAccessFlags   = 0;

    ID3D11Texture2D*       pTexture = NULL;
    D3D11_SUBRESOURCE_DATA subResource;
    subResource.pSysMem          = rawData.data();
    subResource.SysMemPitch      = desc.Width * 4;
    subResource.SysMemSlicePitch = 0;
    g_pd3dDevice->CreateTexture2D(&desc, &subResource, &pTexture);

    // Create texture view
    D3D11_SHADER_RESOURCE_VIEW_DESC srvDesc;
    ZeroMemory(&srvDesc, sizeof(srvDesc));
    srvDesc.Format                    = DXGI_FORMAT_R8G8B8A8_UNORM;
    srvDesc.ViewDimension             = D3D11_SRV_DIMENSION_TEXTURE2D;
    srvDesc.Texture2D.MipLevels       = desc.MipLevels;
    srvDesc.Texture2D.MostDetailedMip = 0;
    g_pd3dDevice->CreateShaderResourceView(pTexture, &srvDesc, (ID3D11ShaderResourceView**)texture);
    pTexture->Release();
#else
    // Create a OpenGL texture identifier
    GLuint image_texture;
    glGenTextures(1, &image_texture);
    glBindTexture(GL_TEXTURE_2D, image_texture);

    // Setup filtering parameters for display
    glTexParameteri(GL_TEXTURE_2D, GL_TEXTURE_MIN_FILTER, GL_LINEAR);
    glTexParameteri(GL_TEXTURE_2D, GL_TEXTURE_MAG_FILTER, GL_LINEAR);
    glTexParameteri(GL_TEXTURE_2D,
                    GL_TEXTURE_WRAP_S,
                    GL_CLAMP_TO_EDGE); // This is required on WebGL for non power-of-two textures
    glTexParameteri(GL_TEXTURE_2D, GL_TEXTURE_WRAP_T, GL_CLAMP_TO_EDGE); // Same

    // Upload pixels into texture
#if defined(GL_UNPACK_ROW_LENGTH) && !defined(__EMSCRIPTEN__)
    glPixelStorei(GL_UNPACK_ROW_LENGTH, 0);
#endif
    glTexImage2D(GL_TEXTURE_2D,
                 0,
                 GL_RGBA,
                 resolution,
                 resolution,
                 0,
                 GL_RGBA,
                 GL_UNSIGNED_BYTE,
                 rawData.data());

    *texture = (void*)(intptr_t)image_texture;
#endif
}

void helpMarker(const char* desc) {
    ImGui::TextDisabled("(?)");
    if (ImGui::IsItemHovered()) {
        ImGui::BeginTooltip();
        ImGui::PushTextWrapPos(ImGui::GetFontSize() * 35.0f);
        ImGui::TextUnformatted(desc);
        ImGui::PopTextWrapPos();
        ImGui::EndTooltip();
    }
}

void errorMarker(const char* desc) {
    ImGui::Text("ERROR!");
    if (ImGui::IsItemHovered()) {
        ImGui::BeginTooltip();
        ImGui::PushTextWrapPos(ImGui::GetFontSize() * 35.0f);
        ImGui::TextUnformatted(desc);
        ImGui::PopTextWrapPos();
        ImGui::EndTooltip();
    }
}

/////////////////////////////////////////////////////////////////////////////////////
// Main
/////////////////////////////////////////////////////////////////////////////////////

int main(int argc, char* argv[]) {
<<<<<<< HEAD
    PragueSkyModel                  skyModel;
    std::vector<std::vector<float>> result;
    void*                           texture = NULL;
    const char* modes[] = { "Sky radiance", "Sun radiance", "Polarisation", "Transmittance" };
    const char* views[] = { "Up-facing fisheye", "Side-facing fisheye" };
    char        label[150];
    const char* visibilitiesToLoad[] = { "Full",
=======
    PragueSkyModel     skyModel;
    std::vector<float> result;
    void*              texture = NULL;
    const char*        modes[] = { "Sky radiance", "Sun radiance", "Polarisation", "Transmittance" };
    const char*        views[] = { "Up-facing fisheye", "Side-facing fisheye" };
    char               label[150];
    const char*        visibilitiesToLoad[] = { "Everything",
>>>>>>> ded34572
                                         "only visibilities 20.0 - 27.6 km",
                                         "only visibilities 27.6 - 40.0 km",
                                         "only visibilities 40.0 - 59.4 km",
                                         "only visibilities 59.4 - 90.0 km",
                                         "only visibilities 90.0 - 131.8 km" };

    // Default ranges
    PragueSkyModel::AvailableData available;
    available.albedoMin     = 0.0;
    available.albedoMax     = 1.0;
    available.altitudeMin   = 0.0;
    available.altitudeMax   = 15000.0;
    available.elevationMin  = -4.2;
    available.elevationMax  = 90.0;
    available.visibilityMin = 20.0;
    available.visibilityMax = 131.8;
    available.polarisation  = true;
    available.channels      = SPECTRUM_CHANNELS;
    available.channelStart  = SPECTRUM_WAVELENGTHS[0] - 0.5 * SPECTRUM_STEP;
    available.channelWidth  = SPECTRUM_STEP;

    // The full window and the input subwindow dimensions.
    const int windowWidthFull  = 1200;
    const int windowHeightFull = 800;
#ifdef _WIN32
    const int         windowWidthInput  = 440;
    const int         windowHeightInput = 760;
    const std::string dirSeparator      = "\\";
#else
    const int         windowWidthInput  = 440;
    const int         windowHeightInput = 800;
    const std::string dirSeparator      = "/";
#endif

#ifdef _WIN32
    // Create application window
    WNDCLASSEX wc = { sizeof(WNDCLASSEX),     CS_CLASSDC, WndProc, 0L,   0L,
                      GetModuleHandle(NULL),  NULL,       NULL,    NULL, NULL,
                      _T("Prague Sky Model"), NULL };
    ::RegisterClassEx(&wc);
    HWND hwnd = ::CreateWindow(wc.lpszClassName,
                               _T("Prague Sky Model"),
                               WS_OVERLAPPEDWINDOW,
                               100,
                               100,
                               windowWidthFull,
                               windowHeightFull,
                               NULL,
                               NULL,
                               wc.hInstance,
                               NULL);

    // Initialize Direct3D
    if (!createDeviceD3D(hwnd)) {
        cleanupDeviceD3D();
        ::UnregisterClass(wc.lpszClassName, wc.hInstance);
        return 1;
    }

    // Show the window
    ::ShowWindow(hwnd, SW_SHOWDEFAULT);
    ::UpdateWindow(hwnd);
#else
    // Setup window
    SDL_GL_SetAttribute(SDL_GL_DOUBLEBUFFER, 1);
    SDL_GL_SetAttribute(SDL_GL_DEPTH_SIZE, 24);
    SDL_GL_SetAttribute(SDL_GL_STENCIL_SIZE, 8);
    SDL_GL_SetAttribute(SDL_GL_CONTEXT_MAJOR_VERSION, 2);
    SDL_GL_SetAttribute(SDL_GL_CONTEXT_MINOR_VERSION, 2);
    SDL_WindowFlags window_flags =
        (SDL_WindowFlags)(SDL_WINDOW_OPENGL | SDL_WINDOW_RESIZABLE | SDL_WINDOW_ALLOW_HIGHDPI);
    SDL_Window*   window     = SDL_CreateWindow("Prague Sky Model",
                                          SDL_WINDOWPOS_CENTERED,
                                          SDL_WINDOWPOS_CENTERED,
                                          windowWidthFull,
                                          windowHeightFull,
                                          window_flags);
    SDL_GLContext gl_context = SDL_GL_CreateContext(window);
    SDL_GL_MakeCurrent(window, gl_context);
    SDL_GL_SetSwapInterval(1); // Enable vsync
#endif

    // Setup Dear ImGui context
    IMGUI_CHECKVERSION();
    ImGui::CreateContext();
    ImGuiIO& io = ImGui::GetIO();
    (void)io;

    // Setup Dear ImGui style
    ImGui::StyleColorsDark();

    // Setup Platform/Renderer backends
#ifdef _WIN32
    ImGui_ImplWin32_Init(hwnd);
    ImGui_ImplDX11_Init(g_pd3dDevice, g_pd3dDeviceContext);
#else
    ImGui_ImplSDL2_InitForOpenGL(window, gl_context);
    ImGui_ImplOpenGL2_Init();
#endif

    // Flags for a window with user input
    ImGuiWindowFlags inputWindowFlags = 0;
    inputWindowFlags |= ImGuiWindowFlags_NoTitleBar;
    inputWindowFlags |= ImGuiWindowFlags_NoScrollbar;
    inputWindowFlags |= ImGuiWindowFlags_NoMove;
    inputWindowFlags |= ImGuiWindowFlags_NoResize;
    inputWindowFlags |= ImGuiWindowFlags_NoCollapse;

    // Flags for a window displaying output
    ImGuiWindowFlags outputWindowFlags = 0;
    outputWindowFlags |= ImGuiWindowFlags_NoTitleBar;
    outputWindowFlags |= ImGuiWindowFlags_NoMove;
    outputWindowFlags |= ImGuiWindowFlags_NoResize;
    outputWindowFlags |= ImGuiWindowFlags_NoCollapse;
    outputWindowFlags |= ImGuiWindowFlags_NoBackground;
    outputWindowFlags |= ImGuiWindowFlags_HorizontalScrollbar;

    // Create a file browser instance for selecting dataset file
    ImGui::FileBrowser fileDialogOpen;
    fileDialogOpen.SetTitle("Select dataset file");
    fileDialogOpen.SetTypeFilters({ ".dat" });

    // Create a file browser instance for selecting output file
    ImGui::FileBrowser fileDialogSave(ImGuiFileBrowserFlags_EnterNewFilename |
                                      ImGuiFileBrowserFlags_CreateNewDir);
    fileDialogSave.SetTitle("Select output file");

    // Main loop
    bool done = false;
    while (!done) {
#ifdef _WIN32
        // Poll and handle messages (inputs, window resize, etc.)
        MSG msg;
        while (::PeekMessage(&msg, NULL, 0U, 0U, PM_REMOVE)) {
            ::TranslateMessage(&msg);
            ::DispatchMessage(&msg);
            if (msg.message == WM_QUIT) {
                done = true;
            }
        }
        if (done) {
            break;
        }

        // Start the Dear ImGui frame
        ImGui_ImplDX11_NewFrame();
        ImGui_ImplWin32_NewFrame();
#else
        // Poll and handle events (inputs, window resize, etc.)
        SDL_Event event;
        while (SDL_PollEvent(&event)) {
            ImGui_ImplSDL2_ProcessEvent(&event);
            if (event.type == SDL_QUIT) {
                done = true;
            }
            if (event.type == SDL_WINDOWEVENT && event.window.event == SDL_WINDOWEVENT_CLOSE &&
                event.window.windowID == SDL_GetWindowID(window)) {
                done = true;
            }
        }

        // Start the Dear ImGui frame
        ImGui_ImplOpenGL2_NewFrame();
        ImGui_ImplSDL2_NewFrame();
#endif
        ImGui::NewFrame();

        // All values modified by the GUI
        static float       albedo             = 0.5f;
        static float       altitude           = 0.0f;
        static float       azimuth            = 0.0f;
        static int         channel            = 0;
        static int         channelMode        = 0;
        static std::string datasetName        = "PragueSkyModelDatasetGround.dat";
        static std::string datasetPath        = "PragueSkyModelDatasetGround.dat";
        static float       elevation          = 0.0f;
        static float       exposure           = 0.f;
        static bool        loaded             = false;
        static bool        loading            = false;
        static std::string loadError          = "";
        static int         mode               = 0;
        static std::string outputName         = "test.exr";
        static std::string outputPath         = "test.exr";
        static int         resolution         = 128;
        static int         renderedResolution = resolution;
        static bool        rendered           = false;
        static bool        rendering          = false;
        static std::string renderError        = "";
        static long long   renderTime         = 0;
        static bool        saved              = false;
        static std::string saveError          = "";
        static bool        updateTexture      = false;
        static int         view               = 0;
        static float       visibility         = 59.4f;
        static int         visibilityToLoad   = 0;
        static int         wavelength         = 280;
        static float       zoom               = 1.f;

        // Input window
        {
            ImGui::SetNextWindowPos(ImVec2(0, 0));
            ImGui::SetNextWindowSize(ImVec2(windowWidthInput, windowHeightInput));
            ImGui::Begin("Prague Sky Model", NULL, inputWindowFlags);

            /////////////////////////////////////////////
            // Dataset section
            /////////////////////////////////////////////

            // Dataset section begin
            ImGui::Text("Dataset:");

            // Dataset file selection
            if (ImGui::Button(datasetName.c_str(), ImVec2(ImGui::CalcItemWidth(), 20))) {
                fileDialogOpen.Open();
            }
            ImGui::SameLine();
            ImGui::Text("file");
            ImGui::SameLine();
            helpMarker("Sky model dataset file");
            fileDialogOpen.Display();
            if (fileDialogOpen.HasSelected()) {
                datasetPath = fileDialogOpen.GetSelected().string();
                datasetName = datasetPath.substr(datasetPath.find_last_of(dirSeparator) + 1);
                fileDialogOpen.ClearSelected();
            }

            // Selection of visibilities to load
            ImGui::Combo("part to load", &visibilityToLoad, visibilitiesToLoad, IM_ARRAYSIZE(visibilitiesToLoad));
            ImGui::SameLine();
            helpMarker("What portion of the dataset should be loaded");

            // Load button
            if (loading) {
                try {
                    double singleVisibility = 0.0;
                    switch (visibilityToLoad) {
                    case 1: // 20.0 - 27.6
                        singleVisibility = 23.8;
                        break;
                    case 2: // 27.6 - 40.0
                        singleVisibility = 33.8;
                        break;
                    case 3: // 40.0 - 59.4
                        singleVisibility = 49.7;
                        break;
                    case 4: // 59.4 - 90.0
                        singleVisibility = 74.7;
                        break;
                    case 5: // 90.0 - 131.8
                        singleVisibility = 110.9;
                        break;
                    default:
                        singleVisibility = 0.0;
                        break;
                    }
                    skyModel.initialize(datasetPath, singleVisibility);
                    loaded    = true;
                    available = skyModel.getAvailableData();
                } catch (std::exception& e) {
                    loadError = e.what();
                    loaded    = false;
                }
                loading = false;
            }
            if (ImGui::Button("Load")) {
                loading = true;
                ImGui::SameLine();
                ImGui::Text("Loading ...");
            }
            if (loaded && !loading) {
                ImGui::SameLine();
                ImGui::Text("OK");
            } else if (!loadError.empty() && !loading) {
                ImGui::SameLine();
                errorMarker(loadError.c_str());
            }

            // Dataset section end
            ImGui::Dummy(ImVec2(0.0f, 1.0f));
            ImGui::Separator();

            /////////////////////////////////////////////
            // Configuration section
            /////////////////////////////////////////////

            // Configuration section begin
            if (!loaded || loading) {
                ImGui::BeginDisabled(true);
            }
            ImGui::Text("Configuration:");

            // Parameters
            ImGui::SliderFloat("albedo",
                               &albedo,
                               available.albedoMin,
                               available.albedoMax,
                               "%.2f",
                               ImGuiSliderFlags_AlwaysClamp);
            ImGui::SameLine();
            sprintf(label,
                    "Ground albedo, value in range [%.1f, %.1f]",
                    available.albedoMin,
                    available.albedoMax);
            helpMarker(label);
            ImGui::SliderFloat("altitude",
                               &altitude,
                               available.altitudeMin,
                               available.altitudeMax,
                               "%.0f m",
                               ImGuiSliderFlags_AlwaysClamp);
            ImGui::SameLine();
            sprintf(label,
                    "Altitude of view point in meters, value in range [%.1f, %.1f]",
                    available.altitudeMin,
                    available.altitudeMax);
            helpMarker(label);
            ImGui::SliderAngle("azimuth", &azimuth, 0.0f, 360.0f, "%.1f deg", ImGuiSliderFlags_AlwaysClamp);
            ImGui::SameLine();
            helpMarker("Sun azimuth at view point in degrees, value in range [0, 360]");
            ImGui::SliderAngle("elevation",
                               &elevation,
                               available.elevationMin,
                               available.elevationMax,
                               "%.1f deg",
                               ImGuiSliderFlags_AlwaysClamp);
            ImGui::SameLine();
            sprintf(label,
                    "Sun elevation at view point in degrees, value in range [%.1f, %.1f]",
                    available.elevationMin,
                    available.elevationMax);
            helpMarker(label);
            if (ImGui::BeginCombo("mode", modes[mode])) {
                for (int n = 0; n < IM_ARRAYSIZE(modes); n++) {
                    // Disable polarisation mode if not available in the loaded dataset.
                    ImGuiSelectableFlags flags = ImGuiSelectableFlags_None;
                    if (!available.polarisation && n == 2) {
                        flags |= ImGuiSelectableFlags_Disabled;
                    }

                    const bool is_selected = (mode == n);
                    if (ImGui::Selectable(modes[n], is_selected, flags)) {
                        mode = n;
                    }

                    // Set the initial focus when opening the combo (scrolling + keyboard navigation focus).
                    if (is_selected) {
                        ImGui::SetItemDefaultFocus();
                    }
                }
                ImGui::EndCombo();
            }
            ImGui::SameLine();
            helpMarker("Rendered quantity");
            ImGui::DragInt("resolution", &resolution, 1, 1, 10000, "%d px", ImGuiSliderFlags_AlwaysClamp);
            ImGui::SameLine();
            helpMarker("Length of resulting square image size in pixels, value in range [1, 10000]");
            ImGui::SliderFloat("visibility",
                               &visibility,
                               available.visibilityMin,
                               available.visibilityMax,
                               "%.1f km",
                               ImGuiSliderFlags_AlwaysClamp);
            ImGui::SameLine();
            sprintf(label,
                    "Horizontal visibility (meteorological range) at ground level in kilometers, value in "
                    "range [%.1f, %.1f]",
                    available.visibilityMin,
                    available.visibilityMax);
            helpMarker(label);
            ImGui::Combo("view", &view, views, IM_ARRAYSIZE(views));
            ImGui::SameLine();
            helpMarker("Rendered view");

            // Render button
            if (rendering) {
                try {
                    // Render and measure how long it takes
                    std::chrono::steady_clock::time_point begin = std::chrono::steady_clock::now();
                    render(skyModel,
                           albedo,
                           altitude,
                           azimuth,
                           elevation,
                           Mode(mode),
                           resolution,
                           View(view),
                           visibility,
                           result);
                    std::chrono::steady_clock::time_point end = std::chrono::steady_clock::now();
                    renderTime = std::chrono::duration_cast<std::chrono::milliseconds>(end - begin).count();
                    rendered   = true;
                    updateTexture      = true;
                    renderedResolution = resolution;
                } catch (std::exception& e) {
                    renderError = e.what();
                    rendered    = false;
                }
                rendering = false;
            }
            if (ImGui::Button("Render")) {
                rendering = true;
                ImGui::SameLine();
                ImGui::Text("Rendering ...");
            }
            if (rendered && !rendering) {
                ImGui::SameLine();
                std::ostringstream out;
                out << "OK (" << renderTime << " ms)";
                ImGui::Text(out.str().c_str());
            } else if (!renderError.empty() && !rendering) {
                ImGui::SameLine();
                errorMarker(renderError.c_str());
            }

            // Configuration section end
            ImGui::Dummy(ImVec2(0.0f, 1.0f));
            ImGui::Separator();
            if (!loaded || loading) {
                ImGui::EndDisabled();
            }

            /////////////////////////////////////////////
            // Channels section
            /////////////////////////////////////////////

            // Channels section begin
            if (!rendered || rendering) {
                ImGui::BeginDisabled(true);
            }
            ImGui::Text("Channels:");

            // Parameters
            if (ImGui::RadioButton("all visible range in one sRGB image", &channelMode, 0)) {
                channel = 0;
                updateTexture = true;
            }
            if (ImGui::RadioButton("individual wavelength bins", &channelMode, 1)) {
                wavelength = std::clamp(wavelength, int(available.channelStart), int(available.channelStart + available.channels * available.channelWidth - 1));
                channel = std::clamp(int((wavelength - SPECTRUM_WAVELENGTHS[0] + 0.5 * SPECTRUM_STEP) / SPECTRUM_STEP + 1), 1, SPECTRUM_CHANNELS);
                updateTexture = true;
            }
            if (channel == 0) {
                ImGui::BeginDisabled(true);
            }
            if (ImGui::SliderInt("wavelength", &wavelength, available.channelStart, available.channelStart + available.channels * available.channelWidth - 1, "%d nm")) {
                channel = std::clamp(int((wavelength - SPECTRUM_WAVELENGTHS[0] + 0.5 * SPECTRUM_STEP) / SPECTRUM_STEP + 1), 1, SPECTRUM_CHANNELS);
                updateTexture = true;
            }
            if (channel == 0) {
                ImGui::EndDisabled();
            }           

            // Channels section end
            ImGui::Dummy(ImVec2(0.0f, 1.0f));
            ImGui::Separator();
            if (!rendered || rendering) {
                ImGui::EndDisabled();
            }

            /////////////////////////////////////////////
            // Display section
            /////////////////////////////////////////////

            // Display section begin
            if (!rendered || rendering) {
                ImGui::BeginDisabled(true);
            }
            ImGui::Text("Display:");

            // Parameters
            if (ImGui::SliderFloat("exposure", &exposure, -25.0f, 25.0f, "%.1f")) {
                updateTexture = true;
            }
            ImGui::SameLine();
            helpMarker("Multiplication factor of displayed image values");
            ImGui::SliderFloat("zoom", &zoom, 0.1f, 10.0f, "%.1fx");
            ImGui::SameLine();
            helpMarker("Multiplication factor of displayed image size");

            // Display section end
            ImGui::Dummy(ImVec2(0.0f, 1.0f));
            ImGui::Separator();
            if (!rendered || rendering) {
                ImGui::EndDisabled();
            }

            /////////////////////////////////////////////
            // Save section
            /////////////////////////////////////////////

            // Save section begin
            if (!rendered || rendering) {
                ImGui::BeginDisabled(true);
            }
            ImGui::Text("Save:");

            // Output file selection
            if (ImGui::Button(outputName.c_str(), ImVec2(ImGui::CalcItemWidth(), 20))) {
                fileDialogSave.Open();
            }
            ImGui::SameLine();
            ImGui::Text("file");
            ImGui::SameLine();
            helpMarker("Output EXR file");
            fileDialogSave.Display();
            if (fileDialogSave.HasSelected()) {
                outputPath = fileDialogSave.GetSelected().string();
                outputName = outputPath.substr(outputPath.find_last_of(dirSeparator) + 1);
                fileDialogSave.ClearSelected();
            }

            // Save button
            if (ImGui::Button("Save")) {
                const char* err = NULL;
                const int   ret = SaveEXR(result[channel].data(),
                                        renderedResolution,
                                        renderedResolution,
                                        channel == 0 ? 3 : 1,
                                        0,
                                        outputPath.c_str(),
                                        &err);
                if (ret != TINYEXR_SUCCESS) {
                    saveError = std::string(err);
                    saved     = false;
                } else {
                    saved = true;
                }
                FreeEXRErrorMessage(err);
            }
            if (saved) {
                ImGui::SameLine();
                ImGui::Text("OK");
            } else if (!saveError.empty()) {
                ImGui::SameLine();
                errorMarker(saveError.c_str());
            }

            // Save section end
            if (!rendered || rendering) {
                ImGui::EndDisabled();
            }

            /////////////////////////////////////////////
            // Help
            /////////////////////////////////////////////

            ImVec2 bottomPos = ImVec2(5, ImGui::GetWindowSize().y - 35.f);
            ImGui::SetCursorPos(bottomPos);
            if (ImGui::Button("?", ImVec2(30.f, 30.f))) {
                ImGui::OpenPopup("helpPopup");
            }
            ImGui::SameLine();
            if (ImGui::BeginPopup("helpPopup")) {
                ImGui::Text("Instructions:");
                ImGui::Indent();
                ImGui::Text("1. Select model dataset file in the 'Dataset' section and hit 'Load'.");
                ImGui::Text("2. Select sky parameters you wish to render in the 'Configuration' section and "
                            "hit 'Render'. The result will show up on the right.");
                ImGui::Indent();
                ImGui::Text("Note: You can use CTRL + Click on the sliders to input values directly.");
                ImGui::Unindent();
                ImGui::Text("3. Modify the way the result is displayed in the 'Display' section.");
                ImGui::Text("4. Save the result to a file in the 'Save' section.");
                ImGui::Indent();
                ImGui::Text(
                    "Note: The result being saved is not affected by settings from the 'Display' section.");
                ImGui::Unindent();
                ImGui::Unindent();
                ImGui::EndPopup();
            }

            ImGui::End();
        }

        // Output window
        {
            ImGui::SetNextWindowPos(ImVec2(windowWidthInput, 0));
#ifdef _WIN32
            ImGui::SetNextWindowSize(ImVec2(windowWidthFull - windowWidthInput - 17, windowHeightInput));
#else
            ImGui::SetNextWindowSize(ImVec2(windowWidthFull - windowWidthInput, windowHeightInput));
#endif
            ImGui::Begin("Output", NULL, outputWindowFlags);

            // Update the texture if needed
            if (updateTexture) {
                convertToTexture(result[channel], renderedResolution, exposure, channel > 0, &texture);
            }

            // Display the texture in the center of the window
            ImVec2 diplaySize = ImVec2(renderedResolution * zoom, renderedResolution * zoom);
            ImVec2 windowSize = ImGui::GetWindowSize();
            ImVec2 initialPos = ImGui::GetCursorPos();
            ImVec2 centerPos =
                ImVec2((windowSize.x - diplaySize.x) * 0.5f, (windowSize.y - diplaySize.y) * 0.5f);
            centerPos = ImVec2(std::max(centerPos.x, initialPos.x), std::max(centerPos.y, initialPos.y));
            ImGui::SetCursorPos(centerPos);
            if (texture) {
                ImGui::Image(texture, diplaySize);
            }

            ImGui::End();
        }

        updateTexture = false;

        // Frame rendering
        ImGui::Render();
#ifdef _WIN32
        const float clear_color_with_alpha[4] = { 0.f, 0.f, 0.f, 1.f };
        g_pd3dDeviceContext->OMSetRenderTargets(1, &g_mainRenderTargetView, NULL);
        g_pd3dDeviceContext->ClearRenderTargetView(g_mainRenderTargetView, clear_color_with_alpha);
        ImGui_ImplDX11_RenderDrawData(ImGui::GetDrawData());
        g_pSwapChain->Present(1, 0);
#else
        glViewport(0, 0, (int)io.DisplaySize.x, (int)io.DisplaySize.y);
        glClearColor(0, 0, 0, 1);
        glClear(GL_COLOR_BUFFER_BIT);
        ImGui_ImplOpenGL2_RenderDrawData(ImGui::GetDrawData());
        SDL_GL_SwapWindow(window);
#endif
    }

    // Cleanup
#ifdef _WIN32
    ImGui_ImplDX11_Shutdown();
    ImGui_ImplWin32_Shutdown();
    ImGui::DestroyContext();
    cleanupDeviceD3D();
    ::DestroyWindow(hwnd);
    ::UnregisterClass(wc.lpszClassName, wc.hInstance);
#else
    ImGui_ImplOpenGL2_Shutdown();
    ImGui_ImplSDL2_Shutdown();
    ImGui::DestroyContext();
    SDL_GL_DeleteContext(gl_context);
    SDL_DestroyWindow(window);
    SDL_Quit();
#endif

    return 0;
}<|MERGE_RESOLUTION|>--- conflicted
+++ resolved
@@ -277,23 +277,13 @@
 /////////////////////////////////////////////////////////////////////////////////////
 
 int main(int argc, char* argv[]) {
-<<<<<<< HEAD
     PragueSkyModel                  skyModel;
     std::vector<std::vector<float>> result;
     void*                           texture = NULL;
     const char* modes[] = { "Sky radiance", "Sun radiance", "Polarisation", "Transmittance" };
     const char* views[] = { "Up-facing fisheye", "Side-facing fisheye" };
     char        label[150];
-    const char* visibilitiesToLoad[] = { "Full",
-=======
-    PragueSkyModel     skyModel;
-    std::vector<float> result;
-    void*              texture = NULL;
-    const char*        modes[] = { "Sky radiance", "Sun radiance", "Polarisation", "Transmittance" };
-    const char*        views[] = { "Up-facing fisheye", "Side-facing fisheye" };
-    char               label[150];
     const char*        visibilitiesToLoad[] = { "Everything",
->>>>>>> ded34572
                                          "only visibilities 20.0 - 27.6 km",
                                          "only visibilities 27.6 - 40.0 km",
                                          "only visibilities 40.0 - 59.4 km",
